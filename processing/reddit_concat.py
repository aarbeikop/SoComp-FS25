import os
import pandas as pd

<<<<<<< HEAD
reddit_inventory = []
all_dataframes = []

base_dir = 'data/raw'

for query in os.listdir(base_dir):
    query_path = os.path.join(base_dir, query)
    if not os.path.isdir(query_path):
        continue
    for fname in os.listdir(query_path):
        if fname.endswith('.csv'):
            fpath = os.path.join(query_path, fname)
            try:
                df = pd.read_csv(fpath)
            except Exception as e:
                print(f"Failed to read {fpath}: {e}")
                continue

            if df.empty or len(df.columns) <= 1:  # Skip empty or header-only files
                continue

            # Collect metadata
            try:
                year = int(fname.split('_')[-1].split('.')[0])
                month = fname.split('_')[-2]
            except Exception as e:
                print(f"Skipping due to invalid filename format: {fname}")
                continue

            meta = {
                "query": query,
                "filename": fname,
                "filepath": fpath,
                "type": "comment" if "comment" in fname.lower() else "post",
                "year": year,
                "month": month
            }
            reddit_inventory.append(meta)
            all_dataframes.append(df)

# Write combined CSV once
if all_dataframes:
    concatenated_df = pd.concat(all_dataframes, ignore_index=True)
    # Convert created_utc to human-readable date if column exists
    if 'created_utc' in concatenated_df.columns:
        concatenated_df['created_utc'] = pd.to_datetime(
            concatenated_df['created_utc'], unit='s', errors='coerce'
        )

    output_path = 'data/reddit_concatenated.csv'
    concatenated_df.to_csv(output_path, index=False)
    print(f"Combined CSV saved to: {output_path}")
=======
project_root = os.path.abspath(os.path.join(os.path.dirname(__file__), '..'))
data_dir = os.path.join(project_root, 'data')
raw_dir = os.path.join(data_dir, 'raw')
processed_dir = os.path.join(data_dir, 'processed')

print("Reading from:", raw_dir)
print("Saving to:", processed_dir)

all_dataframes = []

for root, _, files in os.walk(raw_dir):
    for fname in files:
        if not fname.endswith('.csv'):
            continue

        fpath = os.path.join(root, fname)

        try:
            df = pd.read_csv(fpath)
            if df.empty or len(df.columns) <= 1 or "text" not in df.columns:
                print(f"Skipped invalid or empty file: {fpath}")
                continue

            all_dataframes.append(df)
            print(f"Loaded {fpath} ({df.shape[0]} rows)")

        except Exception as e:
            print(f"Error reading {fpath}: {e}")
            continue

os.makedirs(processed_dir, exist_ok=True)

if all_dataframes:
    combined = pd.concat(all_dataframes, ignore_index=True)
    output_path = os.path.join(processed_dir, 'all_reddit_data.csv')
    combined.to_csv(output_path, index=False)
    print(f"Saved {len(combined)} total rows to {output_path}")
>>>>>>> 278cf8fd
else:
    print("No valid data found to concatenate.")<|MERGE_RESOLUTION|>--- conflicted
+++ resolved
@@ -1,11 +1,9 @@
 import os
 import pandas as pd
 
-<<<<<<< HEAD
 reddit_inventory = []
-all_dataframes = []
 
-base_dir = 'data/raw'
+base_dir = 'data/raw/'
 
 for query in os.listdir(base_dir):
     query_path = os.path.join(base_dir, query)
@@ -14,84 +12,15 @@
     for fname in os.listdir(query_path):
         if fname.endswith('.csv'):
             fpath = os.path.join(query_path, fname)
-            try:
-                df = pd.read_csv(fpath)
-            except Exception as e:
-                print(f"Failed to read {fpath}: {e}")
-                continue
-
+            df = pd.read_csv(fpath)
             if df.empty or len(df.columns) <= 1:  # Skip empty or header-only files
                 continue
-
-            # Collect metadata
-            try:
-                year = int(fname.split('_')[-1].split('.')[0])
-                month = fname.split('_')[-2]
-            except Exception as e:
-                print(f"Skipping due to invalid filename format: {fname}")
-                continue
-
             meta = {
                 "query": query,
                 "filename": fname,
                 "filepath": fpath,
                 "type": "comment" if "comment" in fname.lower() else "post",
-                "year": year,
-                "month": month
+                "year": int(fname.split('_')[-1].split('.')[0]),
+                "month": fname.split('_')[-2]
             }
-            reddit_inventory.append(meta)
-            all_dataframes.append(df)
-
-# Write combined CSV once
-if all_dataframes:
-    concatenated_df = pd.concat(all_dataframes, ignore_index=True)
-    # Convert created_utc to human-readable date if column exists
-    if 'created_utc' in concatenated_df.columns:
-        concatenated_df['created_utc'] = pd.to_datetime(
-            concatenated_df['created_utc'], unit='s', errors='coerce'
-        )
-
-    output_path = 'data/reddit_concatenated.csv'
-    concatenated_df.to_csv(output_path, index=False)
-    print(f"Combined CSV saved to: {output_path}")
-=======
-project_root = os.path.abspath(os.path.join(os.path.dirname(__file__), '..'))
-data_dir = os.path.join(project_root, 'data')
-raw_dir = os.path.join(data_dir, 'raw')
-processed_dir = os.path.join(data_dir, 'processed')
-
-print("Reading from:", raw_dir)
-print("Saving to:", processed_dir)
-
-all_dataframes = []
-
-for root, _, files in os.walk(raw_dir):
-    for fname in files:
-        if not fname.endswith('.csv'):
-            continue
-
-        fpath = os.path.join(root, fname)
-
-        try:
-            df = pd.read_csv(fpath)
-            if df.empty or len(df.columns) <= 1 or "text" not in df.columns:
-                print(f"Skipped invalid or empty file: {fpath}")
-                continue
-
-            all_dataframes.append(df)
-            print(f"Loaded {fpath} ({df.shape[0]} rows)")
-
-        except Exception as e:
-            print(f"Error reading {fpath}: {e}")
-            continue
-
-os.makedirs(processed_dir, exist_ok=True)
-
-if all_dataframes:
-    combined = pd.concat(all_dataframes, ignore_index=True)
-    output_path = os.path.join(processed_dir, 'all_reddit_data.csv')
-    combined.to_csv(output_path, index=False)
-    print(f"Saved {len(combined)} total rows to {output_path}")
->>>>>>> 278cf8fd
-else:
-    print("No valid data found to concatenate.")+            reddit_inventory.append(meta)